{
	"name": "@liskhq/lisk-cryptography",
	"version": "1.1.0",
	"description": "General cryptographic functions for use with Lisk-related software",
	"author": "Lisk Foundation <admin@lisk.io>, lightcurve GmbH <admin@lightcurve.io>",
	"license": "GPL-3.0",
	"keywords": [
		"lisk",
		"blockchain"
	],
	"homepage": "https://github.com/LiskHQ/lisk-elements/tree/master/packages/lisk-cryptography#readme",
	"repository": {
		"type": "git",
		"url": "git+https://github.com/LiskHQ/lisk-elements.git"
	},
	"bugs": {
		"url": "https://github.com/LiskHQ/lisk-elements/issues"
	},
	"engines": {
		"node": ">=6.3 <=10",
		"npm": ">=3 <=6"
	},
	"browser": "dist-browser/index.min.js",
	"main": "dist-node/index.js",
	"scripts": {
		"transpile": "tsc",
		"transpile:browsertest": "tsc -p tsconfig.browsertest.json",
		"browserify": "browserify ./dist-node/index.js -o ./dist-browser/index.js -s lisk --node",
		"browserify:browsertest": "browserify ./browsertest.build/test/*.js -o ./browsertest.build/browsertest.js -s lisk",
		"uglify": "uglifyjs -nm -o ./dist-browser/index.min.js ./dist-browser/index.js",
		"uglify:browsertest": "uglifyjs -o ./browsertest.build/browsertest.min.js ./browsertest.build/browsertest.js",
		"clean": "./scripts/clean.sh",
		"format": "prettier --write \"*.{ts,json}\" \"{src,test}/**/*.{ts,json}\"",
		"lint": "tslint --format verbose --project .",
		"lint:fix": "npm run lint -- --fix",
		"test": "TS_NODE_PROJECT=./test/tsconfig.json nyc mocha test/{,/**/}/*.ts",
		"test:watch": "npm test -- --watch",
		"test:watch:min": "npm run test:watch -- --reporter=min",
		"test:node": "npm run build:check",
		"serve:start": "http-server -p 11543 ./browsertest &",
		"serve:stop": "kill $(lsof -t -i:11543) || true",
		"pretest:browser": "npm run serve:stop && npm run build:browsertest && npm run serve:start",
		"test:browser": "wait-on http://localhost:11543 && cypress run --config baseUrl=http://localhost:11543 --env ROOT_DIR=\"${PWD##*/}\"",
		"posttest:browser": "npm run serve:stop",
		"cover": "if [ -z $JENKINS_HOME ]; then npm run cover:local; else npm run cover:ci; fi",
		"cover:base": "NODE_ENV=test nyc report",
		"cover:local": "npm run cover:base -- --reporter=html --reporter=text",
		"cover:ci": "npm run cover:base -- --reporter=text",
		"build:browsertest": "npm run transpile:browsertest && npm run browserify:browsertest && npm run uglify:browsertest",
		"postbuild:browsertest": "rm -r browsertest.build/src browsertest.build/test",
		"prebuild:node": "rm -r dist-node/* || mkdir dist-node || true",
		"build:node": "npm run transpile",
		"prebuild:browser": "rm ./dist-browser/index.js ./dist-browser/index.min.js || true",
		"build:browser": "npm run build:node && npm run browserify && npm run uglify",
		"prebuild": "npm run prebuild:browser",
		"build": "npm run build:browser",
		"build:check": "node -e \"require('./dist-node')\"",
		"prepublishOnly": "npm run lint && npm test && npm run build && npm run build:check"
	},
	"dependencies": {
<<<<<<< HEAD
		"@liskhq/lisk-constants": "1.0.0",
=======
		"@liskhq/lisk-constants": "1.1.0",
>>>>>>> f1c88652
		"browserify-bignum": "1.3.0-2",
		"buffer-reverse": "1.0.1",
		"ed2curve": "0.2.1",
		"tweetnacl": "1.0.0",
		"varuint-bitcoin": "1.1.0"
	},
	"optionalDependencies": {
		"sodium-native": "2.2.1"
	},
	"devDependencies": {
		"@types/ed2curve": "0.2.2",
		"@types/jquery": "3.3.22",
		"@types/mocha": "5.2.5",
		"@types/node": "10.12.0",
		"benchmark": "2.1.4",
		"browserify": "16.2.2",
		"chai": "4.1.2",
		"cypress": "3.1.0",
		"http-server": "0.11.1",
		"mocha": "5.2.0",
		"nyc": "13.0.1",
		"prettier": "1.14.2",
		"sinon": "6.2.0",
		"sodium-native": "2.2.1",
		"source-map-support": "0.5.9",
		"ts-node": "7.0.1",
		"tsconfig-paths": "3.6.0",
		"tslint": "5.11.0",
		"tslint-immutable": "4.8.0",
		"typescript": "3.0.3",
		"uglify-es": "3.3.9",
		"wait-on": "3.0.1"
	}
}<|MERGE_RESOLUTION|>--- conflicted
+++ resolved
@@ -58,11 +58,7 @@
 		"prepublishOnly": "npm run lint && npm test && npm run build && npm run build:check"
 	},
 	"dependencies": {
-<<<<<<< HEAD
-		"@liskhq/lisk-constants": "1.0.0",
-=======
 		"@liskhq/lisk-constants": "1.1.0",
->>>>>>> f1c88652
 		"browserify-bignum": "1.3.0-2",
 		"buffer-reverse": "1.0.1",
 		"ed2curve": "0.2.1",
